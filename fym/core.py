--- conflicted
+++ resolved
@@ -220,18 +220,10 @@
                         self.logger.record(**data_to_record)
                     self.clock._tick_minor()
             else:
-<<<<<<< HEAD
-                for i, (t, y) in enumerate(zip(t_hist[:-1], ode_hist[:-1])):
-                    self.logger.record(
-                        **self.logger_callback(
-                            t=t, y=y, i=i, t_hist=t_hist, ode_hist=ode_hist,
-                            **kwargs))
-=======
                 for t, y in zip(t_hist[:-1], ode_hist[:-1]):
                     self.state = y[:, None]
                     self.logger.record(**self.logger_callback(t, **kwargs))
                     self.clock._tick_minor()
->>>>>>> 62934958
 
         # Update the systems' state
         self.clock._tick_major()
