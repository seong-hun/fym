--- conflicted
+++ resolved
@@ -169,22 +169,4 @@
     cart[0, 0] = x
     cart[1, 0] = y
     cart[2, 0] = z
-<<<<<<< HEAD
-    return cart
-
-
-def cartesian2spherical(vector):
-    r = nla.norm(vector)
-    chi = np.arctan2(vector[1], vector[0]).item()
-    gamma = np.arccos(vector[2] / r).item()
-    return r, chi, gamma
-
-
-def spherical2cartesian(r, chi, gamma):
-    x = r * np.sin(gamma) * np.cos(chi)
-    y = r * np.sin(gamma) * np.sin(chi)
-    z = r * np.cos(gamma)
-    return np.vstack((x, y, z))
-=======
-    return cart
->>>>>>> 63345ab1
+    return cart