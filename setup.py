--- conflicted
+++ resolved
@@ -18,9 +18,5 @@
     license='',
     include_package_data=True,
     packages=find_packages(),
-<<<<<<< HEAD
-    install_requires=['gym', 'matplotlib', 'numdifftools', 'h5py']
-=======
-    install_requires=['gym', 'matplotlib', 'numdifftools', 'tqdm']
->>>>>>> 996bacb2
+    install_requires=['gym', 'matplotlib', 'numdifftools', 'h5py', 'tqdm']
 )